////////////////////////////////////////////////////////////////////////
// Class:       PDFastSimPVS
// Plugin Type: producer
// File:        PDFastSimPVS_module.cc
// Description:
// - acts on sim::SimEnergyDeposit from LArG4Main,
// - simulate (fast, photon visibility service) the OpDet response to optical photons
// Input: 'sim::SimEnergyDeposit'
// Output: 'sim::OpDetBacktrackerRecord'
//Fast simulation of propagating the photons created from SimEnergyDeposits.

//This module does a fast simulation of propagating the photons created from SimEnergyDeposits,
//This simulation is done using the PhotonLibrary, which stores the visibilities of each optical channel
//with respect to each optical voxel in the TPC volume, to avoid propagating single photons using Geant4.
//At the end of this module a collection of the propagated photons either as
//'sim::OpDetBacktrackerRecord' are placed into the art event.

//The steps this module takes are:
//  - to take number of photon and the vertex information from 'sim::SimEnergyDeposits',
//  - use the PhotonLibrary (visibilities) to determine the amount of visible photons at each optical channel,
//  - visible photons: the number of photons times the visibility at the middle of the Geant4 step for a given optical channel.
//  - other photon information is got from 'sim::SimEnergyDeposits'
//  - add 'sim::OpDetBacktrackerRecord' to event
// Aug. 19 by Mu Wei
// Restructured Nov. 21 by P. Green
////////////////////////////////////////////////////////////////////////

// LArSoft libraries
#include "lardata/DetectorInfoServices/LArPropertiesService.h"
#include "lardataobj/Simulation/OpDetBacktrackerRecord.h"
#include "lardataobj/Simulation/SimEnergyDeposit.h"
#include "lardataobj/Simulation/SimPhotons.h"
#include "larsim/PhotonPropagation/PhotonVisibilityService.h"
#include "larsim/PhotonPropagation/PropagationTimeModel.h"
#include "larsim/PhotonPropagation/ScintTimeTools/ScintTime.h"
#include "larsim/Simulation/LArG4Parameters.h"

#include "nurandom/RandomUtils/NuRandomService.h"

// Art libraries
#include "art/Framework/Core/EDProducer.h"
#include "art/Framework/Core/ModuleMacros.h"
#include "art/Framework/Principal/Event.h"
#include "art/Framework/Principal/Handle.h"
#include "art/Framework/Services/Registry/ServiceHandle.h"
#include "art/Utilities/make_tool.h"
#include "canvas/Utilities/Exception.h"
#include "canvas/Utilities/InputTag.h"
<<<<<<< HEAD
#include "messagefacility/MessageLogger/MessageLogger.h"
#include "nurandom/RandomUtils/NuRandomService.h"
#include "fhiclcpp/ParameterSet.h"

// LArSoft libraries
#include "larcore/Geometry/Geometry.h"
#include "lardataobj/Simulation/SimEnergyDeposit.h"
#include "lardataobj/Simulation/SimPhotons.h"
#include "lardataobj/Simulation/OpDetBacktrackerRecord.h"
#include "lardata/DetectorInfoServices/LArPropertiesService.h"
#include "larsim/PhotonPropagation/PhotonVisibilityService.h"
#include "larsim/PhotonPropagation/ScintTimeTools/ScintTime.h"
#include "larsim/Simulation/LArG4Parameters.h"
#include "larsim/PhotonPropagation/PropagationTimeModel.h"

// Random numbers
=======
#include "fhiclcpp/ParameterSet.h"

>>>>>>> 0c85e54a
#include "CLHEP/Random/RandPoissonQ.h"
#include "CLHEP/Units/SystemOfUnits.h"

<<<<<<< HEAD
=======
#include <iostream>
#include <map>
#include <memory>
#include <utility>
#include <vector>
>>>>>>> 0c85e54a

namespace phot
{
  class PDFastSimPVS : public art::EDProducer
  {
  public:
    explicit PDFastSimPVS(fhicl::ParameterSet const&);
    void produce(art::Event&) override;
    void AddOpDetBTR(std::vector< sim::OpDetBacktrackerRecord > & opbtr,
                     std::vector<int> & ChannelMap,
                     const sim::OpDetBacktrackerRecord & btr) const;

  private:
    art::ServiceHandle<PhotonVisibilityService const> fPVS;
    const bool fDoFastComponent;
    const bool fDoSlowComponent;
    const bool fIncludePropTime;
    const bool fUseLitePhotons;
    const bool fStoreReflected;
    const size_t fNOpChannels;
    const art::InputTag simTag;
    CLHEP::HepRandomEngine& fScintTimeEngine;
    std::unique_ptr<ScintTime> fScintTime;        // Tool to retrive timing of scintillation
    CLHEP::HepRandomEngine& fPhotonEngine;
    std::unique_ptr<CLHEP::RandPoissonQ> fRandPoissPhot;

    std::unique_ptr<PropagationTimeModel> fPropTimeModel;

    fhicl::ParameterSet fVUVTimingParams;
    fhicl::ParameterSet fVISTimingParams;
  };

  //......................................................................
  PDFastSimPVS::PDFastSimPVS(fhicl::ParameterSet const& pset)
    : art::EDProducer{pset}
    , fPVS(art::ServiceHandle<PhotonVisibilityService const>())
    , fDoFastComponent(pset.get<bool>("DoFastComponent", true))
    , fDoSlowComponent(pset.get<bool>("DoSlowComponent", true))
    , fIncludePropTime(pset.get<bool>("IncludePropTime", false))
    , fUseLitePhotons(art::ServiceHandle<sim::LArG4Parameters const>()->UseLitePhotons())
    , fStoreReflected(fPVS->StoreReflected())
    , fNOpChannels(fPVS->NOpChannels())
    , simTag{pset.get<art::InputTag>("SimulationLabel")}
    , fScintTimeEngine(art::ServiceHandle<rndm::NuRandomService>()->createEngine(*this, "HepJamesRandom", "scinttime", pset, "SeedScintTime"))
    , fScintTime{art::make_tool<phot::ScintTime>(pset.get<fhicl::ParameterSet>("ScintTimeTool"))}
    , fPhotonEngine(art::ServiceHandle<rndm::NuRandomService>{}->createEngine(*this, "HepJamesRandom", "photon", pset, "SeedPhoton"))
    , fRandPoissPhot(std::make_unique<CLHEP::RandPoissonQ>(fPhotonEngine))
  {
    mf::LogInfo("PDFastSimPVS") << "PDFastSimPVS Module Construct";

    if (fUseLitePhotons) {
      mf::LogInfo("PDFastSimPVS") << "Use Lite Photon." << std::endl;
      produces< std::vector<sim::SimPhotonsLite> >();
      produces< std::vector<sim::OpDetBacktrackerRecord> >();

      if(fStoreReflected) {
        mf::LogInfo("PDFastSimPVS") << "Store Reflected Photons";
        produces< std::vector<sim::SimPhotonsLite> >("Reflected");
        produces< std::vector<sim::OpDetBacktrackerRecord> >("Reflected");
      }
    }
    else {
      mf::LogInfo("PDFastSimPVS") << "Use Sim Photon.";
      produces< std::vector<sim::SimPhotons> >();
      if(fStoreReflected)
      {
        mf::LogInfo("PDFastSimPVS") << "Store Reflected Photons";
        produces< std::vector<sim::SimPhotons> >("Reflected");
      }
    }

    // Propagation times
    // validate configuration
    if(fIncludePropTime &&
       !pset.get_if_present<fhicl::ParameterSet>("VUVTiming", fVUVTimingParams)) {
      throw art::Exception(art::errors::Configuration)
        << "Propagation time simulation requested, but VUVTiming not specified." << "\n";
    }

    if (fIncludePropTime && fStoreReflected &&
        !pset.get_if_present<fhicl::ParameterSet>("VISTiming", fVISTimingParams)) {
      throw art::Exception(art::errors::Configuration)
        << "Reflected light propagation time simulation requested, but VISTiming not specified." << "\n";
    }

    // construct propagation time class
    if (fIncludePropTime) fPropTimeModel = std::make_unique<PropagationTimeModel>(fVUVTimingParams, fVISTimingParams, fScintTimeEngine, fStoreReflected);
  }

  //......................................................................
  void PDFastSimPVS::produce(art::Event& event)
  {
<<<<<<< HEAD
    std::vector<int> PDChannelToSOCMapDirect(fNOpChannels, -1); // Where each OpChan is.
    std::vector<int> PDChannelToSOCMapReflect(fNOpChannels, -1); // Where each OpChan is.

    // SimPhotonsLite
    auto phlit = std::make_unique<std::vector<sim::SimPhotonsLite>>();
    auto opbtr = std::make_unique<std::vector<sim::OpDetBacktrackerRecord>>();
    auto phlit_ref = std::make_unique<std::vector<sim::SimPhotonsLite>>();
    auto opbtr_ref = std::make_unique<std::vector<sim::OpDetBacktrackerRecord>>();
=======
    std::cout << "PDFastSimPVS Module Producer" << std::endl;
        
    art::ServiceHandle<PhotonVisibilityService const> pvs;
    art::ServiceHandle<sim::LArG4Parameters const> lgp;
    auto const nOpChannels = pvs->NOpChannels();

    CLHEP::RandPoissonQ randpoisphot{fPhotonEngine};
        
    std::unique_ptr< std::vector< sim::SimPhotons > >             phot   (new std::vector<sim::SimPhotons>);
    std::unique_ptr< std::vector< sim::SimPhotonsLite > >         phlit  (new std::vector<sim::SimPhotonsLite>);
    std::unique_ptr< std::vector< sim::OpDetBacktrackerRecord > > opbtr  (new std::vector<sim::OpDetBacktrackerRecord>);
        
    std::unique_ptr< std::vector< sim::SimPhotons > >             phot_ref   (new std::vector<sim::SimPhotons>);
    std::unique_ptr< std::vector< sim::SimPhotonsLite > >         phlit_ref  (new std::vector<sim::SimPhotonsLite>);
    std::unique_ptr< std::vector< sim::OpDetBacktrackerRecord > > opbtr_ref  (new std::vector<sim::OpDetBacktrackerRecord>);
        
    auto& dir_photcol(*phot);
    auto& ref_photcol(*phot_ref);
>>>>>>> 0c85e54a
    auto& dir_phlitcol(*phlit);
    auto& ref_phlitcol(*phlit_ref);
    // SimPhotons
    auto phot = std::make_unique<std::vector<sim::SimPhotons>>();
    auto phot_ref = std::make_unique<std::vector<sim::SimPhotons>>();
    auto& dir_photcol(*phot);
    auto& ref_photcol(*phot_ref);
    if(fUseLitePhotons){
      dir_phlitcol.resize(fNOpChannels);
      ref_phlitcol.resize(fNOpChannels);
      for (unsigned int i = 0; i < fNOpChannels; i ++) {
        dir_phlitcol[i].OpChannel  = i;
        ref_phlitcol[i].OpChannel  = i;
      }
    }
    else{ // SimPhotons
      dir_photcol.resize(fNOpChannels);
      ref_photcol.resize(fNOpChannels);
      for (unsigned int i = 0; i < fNOpChannels; i ++) {
        dir_photcol[i].fOpChannel  = i;
        ref_photcol[i].fOpChannel  = i;
      }
    }

    art::Handle< std::vector<sim::SimEnergyDeposit> > edepHandle;
    if (!event.getByLabel(simTag, edepHandle)) {
      mf::LogWarning("PDFastSimPVS") << "PDFastSimPVS Module Cannot getByLabel: " << simTag;
      return;
    }

    int num_points = 0;
    auto const& edeps = edepHandle;
    for (auto const& edepi: *edeps) {
      num_points ++;

      int nphot_fast    = edepi.NumFPhotons();
      int nphot_slow    = edepi.NumSPhotons();
      if(!((nphot_fast > 0 && fDoFastComponent) ||
           (nphot_slow > 0 && fDoSlowComponent))) continue;

      auto const& prt  = edepi.MidPoint();

      MappedCounts_t Visibilities = fPVS->GetAllVisibilities(prt);
      MappedCounts_t Visibilities_Ref;
      if(fStoreReflected) {
        Visibilities_Ref = fPVS->GetAllVisibilities(prt, true);
        if(!Visibilities_Ref)  mf::LogWarning("PDFastSimPVS") << "Fail to get visibilities for reflected photons.";
      }

      if(!Visibilities) {
        //throw cet::exception("PDFastSimPVS")
        mf::LogWarning("PDFastSimPVS")
          << "There is no entry in the PhotonLibrary for this position in space. Position: " << edepi.MidPoint()
          << "\n Move to next point";
        continue;
      }

      int trackID       = edepi.TrackID();
      int nphot         = edepi.NumPhotons();
      double edeposit   = edepi.Energy()/nphot;
      double pos[3]     = {edepi.MidPointX(), edepi.MidPointY(), edepi.MidPointZ()};

      geo::Point_t const ScintPoint = {pos[0], pos[1], pos[2]};

      // loop through direct photons then reflected photons cases
      size_t DoReflected = (fStoreReflected) ? 1 : 0;
      for (size_t Reflected = 0; Reflected <= DoReflected; ++Reflected) {
        for (unsigned int channel = 0; channel < fNOpChannels; ++ channel) {

          double visibleFraction = (Reflected) ? Visibilities_Ref[channel] : Visibilities[channel];
          if (visibleFraction < 1e-9) continue; // voxel is not visible at this optical channel

          // number of detected photons
          int ndetected_fast = (nphot_fast > 0) ? fRandPoissPhot->fire(nphot_fast * visibleFraction) : 0;
          int ndetected_slow = (nphot_slow > 0) ? fRandPoissPhot->fire(nphot_slow * visibleFraction) : 0;
          if(!((ndetected_fast > 0 && fDoFastComponent) ||
               (ndetected_slow > 0 && fDoSlowComponent))) continue;

          // calculate propagation times if included, does not matter whether fast or slow photon
          std::vector<double> transport_time;
          if (fIncludePropTime) {
            transport_time.resize(ndetected_fast + ndetected_slow);
            fPropTimeModel->propagationTime(transport_time, ScintPoint, channel, Reflected);
          }

          // SimPhotonsLite case
          if (fUseLitePhotons) {
            sim::OpDetBacktrackerRecord tmpbtr(channel);
            if (ndetected_fast > 0 && fDoFastComponent) {
              for (int i = 0; i < ndetected_fast; ++i) {
                // calculate the time at which each photon is seen
                fScintTime->GenScintTime(true, fScintTimeEngine);
                int time;
                if (fIncludePropTime) time = static_cast<int>(edepi.StartT() + fScintTime->GetScintTime() + transport_time[i]);
                else time = static_cast<int>(edepi.StartT() + fScintTime->GetScintTime());
                if (Reflected) ++ref_phlitcol[channel].DetectedPhotons[time];
                else ++dir_phlitcol[channel].DetectedPhotons[time];
                tmpbtr.AddScintillationPhotons(trackID, time, 1, pos, edeposit);
              }
            }
            if ((ndetected_slow > 0) && fDoSlowComponent) {
              for (int i = 0; i < ndetected_slow; ++i) {
                // calculate the time at which each photon is seen
                fScintTime->GenScintTime(false, fScintTimeEngine);
                int time;
                if (fIncludePropTime) time = static_cast<int>(edepi.StartT() + fScintTime->GetScintTime() + transport_time[ndetected_fast + i]);
                else time = static_cast<int>(edepi.StartT() + fScintTime->GetScintTime());
                if (Reflected) ++ref_phlitcol[channel].DetectedPhotons[time];
                else ++dir_phlitcol[channel].DetectedPhotons[time];
                tmpbtr.AddScintillationPhotons(trackID, time, 1, pos, edeposit);
              }
            }
            if (Reflected) AddOpDetBTR(*opbtr_ref, PDChannelToSOCMapReflect, tmpbtr);
            else AddOpDetBTR(*opbtr, PDChannelToSOCMapDirect, tmpbtr);
          }

          // SimPhotons case
          else {
            sim::OnePhoton photon;
            photon.SetInSD         = false;
            photon.InitialPosition = edepi.End();
            if (Reflected) photon.Energy = 2.9 * CLHEP::eV; // 430 nm
            else photon.Energy = 9.7 * CLHEP::eV; // 128 nm
            if (ndetected_fast > 0 && fDoFastComponent) {
              for (int i = 0; i < ndetected_fast; ++i) {
                // calculates the time at which the photon was produced
                fScintTime->GenScintTime(true, fScintTimeEngine);
                int time;
                if (fIncludePropTime) time = static_cast<int>(edepi.StartT() + fScintTime->GetScintTime() + transport_time[i]);
                else time = static_cast<int>(edepi.StartT() + fScintTime->GetScintTime());
                photon.Time = time;
                if(Reflected) ref_photcol[channel].insert(ref_photcol[channel].end(), 1, photon);
                else dir_photcol[channel].insert(dir_photcol[channel].end(), 1, photon);
              }
            }
            if (ndetected_slow > 0 && fDoSlowComponent) {
              for (int i = 0; i < ndetected_slow; ++i) {
                fScintTime->GenScintTime(false, fScintTimeEngine);
                int time;
                if (fIncludePropTime) time = static_cast<int>(edepi.StartT() + fScintTime->GetScintTime() + transport_time[ndetected_fast + i]);
                else time = static_cast<int>(edepi.StartT() + fScintTime->GetScintTime());
                photon.Time = time;
                if(Reflected) ref_photcol[channel].insert(ref_photcol[channel].end(), 1, photon);
                else dir_photcol[channel].insert(dir_photcol[channel].end(), 1, photon);
              }
            }
          }
        }
      }
    }

    if (fUseLitePhotons) {
      event.put(move(phlit));
      event.put(move(opbtr));
      if (fStoreReflected) {
        event.put(move(phlit_ref), "Reflected");
        event.put(move(opbtr_ref), "Reflected");
      }
    }
    else {
      event.put(move(phot));
      if (fStoreReflected) {
        event.put(move(phot_ref), "Reflected");
      }
    }

    return;
  }

  //......................................................................
  void PDFastSimPVS::AddOpDetBTR(std::vector< sim::OpDetBacktrackerRecord > & opbtr,
                                 std::vector<int> & ChannelMap,
                                 const sim::OpDetBacktrackerRecord & btr) const
  {
    int iChan = btr.OpDetNum();
    if (ChannelMap[iChan] < 0) {
      ChannelMap[iChan] = opbtr.size();
      opbtr.emplace_back(std::move(btr));
    }
    else {
      size_t idtest = ChannelMap[iChan];
      auto const& timePDclockSDPsMap = btr.timePDclockSDPsMap();
      for(auto const& timePDclockSDP : timePDclockSDPsMap) {
        for(auto const& sdp : timePDclockSDP.second) {
          double xyz[3] = {sdp.x, sdp.y, sdp.z};
          opbtr.at(idtest).AddScintillationPhotons(sdp.trackID,
                                                   timePDclockSDP.first,
                                                   sdp.numPhotons,
                                                   xyz,
                                                   sdp.energy);
        }
      }
    }
  }

} // namespace

DEFINE_ART_MODULE(phot::PDFastSimPVS)<|MERGE_RESOLUTION|>--- conflicted
+++ resolved
@@ -46,38 +46,16 @@
 #include "art/Utilities/make_tool.h"
 #include "canvas/Utilities/Exception.h"
 #include "canvas/Utilities/InputTag.h"
-<<<<<<< HEAD
 #include "messagefacility/MessageLogger/MessageLogger.h"
-#include "nurandom/RandomUtils/NuRandomService.h"
 #include "fhiclcpp/ParameterSet.h"
 
-// LArSoft libraries
-#include "larcore/Geometry/Geometry.h"
-#include "lardataobj/Simulation/SimEnergyDeposit.h"
-#include "lardataobj/Simulation/SimPhotons.h"
-#include "lardataobj/Simulation/OpDetBacktrackerRecord.h"
-#include "lardata/DetectorInfoServices/LArPropertiesService.h"
-#include "larsim/PhotonPropagation/PhotonVisibilityService.h"
-#include "larsim/PhotonPropagation/ScintTimeTools/ScintTime.h"
-#include "larsim/Simulation/LArG4Parameters.h"
-#include "larsim/PhotonPropagation/PropagationTimeModel.h"
-
-// Random numbers
-=======
-#include "fhiclcpp/ParameterSet.h"
-
->>>>>>> 0c85e54a
 #include "CLHEP/Random/RandPoissonQ.h"
 #include "CLHEP/Units/SystemOfUnits.h"
 
-<<<<<<< HEAD
-=======
 #include <iostream>
-#include <map>
 #include <memory>
 #include <utility>
 #include <vector>
->>>>>>> 0c85e54a
 
 namespace phot
 {
@@ -170,7 +148,6 @@
   //......................................................................
   void PDFastSimPVS::produce(art::Event& event)
   {
-<<<<<<< HEAD
     std::vector<int> PDChannelToSOCMapDirect(fNOpChannels, -1); // Where each OpChan is.
     std::vector<int> PDChannelToSOCMapReflect(fNOpChannels, -1); // Where each OpChan is.
 
@@ -179,26 +156,6 @@
     auto opbtr = std::make_unique<std::vector<sim::OpDetBacktrackerRecord>>();
     auto phlit_ref = std::make_unique<std::vector<sim::SimPhotonsLite>>();
     auto opbtr_ref = std::make_unique<std::vector<sim::OpDetBacktrackerRecord>>();
-=======
-    std::cout << "PDFastSimPVS Module Producer" << std::endl;
-        
-    art::ServiceHandle<PhotonVisibilityService const> pvs;
-    art::ServiceHandle<sim::LArG4Parameters const> lgp;
-    auto const nOpChannels = pvs->NOpChannels();
-
-    CLHEP::RandPoissonQ randpoisphot{fPhotonEngine};
-        
-    std::unique_ptr< std::vector< sim::SimPhotons > >             phot   (new std::vector<sim::SimPhotons>);
-    std::unique_ptr< std::vector< sim::SimPhotonsLite > >         phlit  (new std::vector<sim::SimPhotonsLite>);
-    std::unique_ptr< std::vector< sim::OpDetBacktrackerRecord > > opbtr  (new std::vector<sim::OpDetBacktrackerRecord>);
-        
-    std::unique_ptr< std::vector< sim::SimPhotons > >             phot_ref   (new std::vector<sim::SimPhotons>);
-    std::unique_ptr< std::vector< sim::SimPhotonsLite > >         phlit_ref  (new std::vector<sim::SimPhotonsLite>);
-    std::unique_ptr< std::vector< sim::OpDetBacktrackerRecord > > opbtr_ref  (new std::vector<sim::OpDetBacktrackerRecord>);
-        
-    auto& dir_photcol(*phot);
-    auto& ref_photcol(*phot_ref);
->>>>>>> 0c85e54a
     auto& dir_phlitcol(*phlit);
     auto& ref_phlitcol(*phlit_ref);
     // SimPhotons
