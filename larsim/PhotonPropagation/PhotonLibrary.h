--- conflicted
+++ resolved
@@ -13,13 +13,6 @@
 
 #include "lardataobj/Utilities/LazyVector.h"
 
-<<<<<<< HEAD
-namespace phot {
-
-  class PhotonLibrary : public IPhotonLibrary {
-  public:
-    PhotonLibrary() = default;
-=======
 #include <limits> // std::numeric_limits
 #include <optional>
 
@@ -33,7 +26,6 @@
   public:
     /// If no valid `pDir` is provided, storage features will not be supported.
     PhotonLibrary(art::TFileDirectory* pDir = nullptr);
->>>>>>> 8a3fdbdd
 
     TTree* ProduceTTree() const;
 
@@ -80,7 +72,6 @@
     {
       return fHasReflectedT0;
     }
-<<<<<<< HEAD
 
     void StoreLibraryToFile(std::string LibraryFile,
                             bool storeReflected = false,
@@ -98,63 +89,6 @@
                             bool storeReflT0 = false,
                             size_t storeTiming = 0);
 
-    virtual int
-    NOpChannels() const override
-    {
-      return fNOpChannels;
-    }
-    virtual int
-    NVoxels() const override
-    {
-      return fNVoxels;
-    }
-
-    virtual bool
-    isVoxelValid(size_t Voxel) const override
-    {
-      return isVoxelValidImpl(Voxel);
-    }
-
-  private:
-    bool fHasReflected = false; ///< Whether the current library deals with reflected light counts.
-    bool fHasReflectedT0 =
-      false; ///< Whether the current library deals with reflected light timing.
-
-=======
-
-    void StoreLibraryToFile(std::string LibraryFile,
-                            bool storeReflected = false,
-                            bool storeReflT0 = false,
-                            size_t storeTiming = 0) const;
-    void LoadLibraryFromFile(std::string LibraryFile,
-                             size_t NVoxels,
-                             bool storeReflected = false,
-                             bool storeReflT0 = false,
-                             size_t storeTiming = 0,
-                             int maxrange = 200);
-    void CreateEmptyLibrary(size_t NVoxels,
-                            size_t NChannels,
-                            bool storeReflected = false,
-                            bool storeReflT0 = false,
-                            size_t storeTiming = 0);
-
-    virtual int
-    NOpChannels() const override
-    {
-      return fNOpChannels;
-    }
-    virtual int
-    NVoxels() const override
-    {
-      return fNVoxels;
-    }
-
-    virtual bool
-    isVoxelValid(size_t Voxel) const override
-    {
-      return isVoxelValidImpl(Voxel);
-    }
-
     // --- BEGIN --- Metadata: voxel information -------------------------------
     /// @name Metadata: voxel information
     /// @{
@@ -187,11 +121,27 @@
     // --- END --- Metadata: voxel information ---------------------------------
 
   private:
+    virtual int
+    NOpChannels() const override
+    {
+      return fNOpChannels;
+    }
+    virtual int
+    NVoxels() const override
+    {
+      return fNVoxels;
+    }
+
+    virtual bool
+    isVoxelValid(size_t Voxel) const override
+    {
+      return isVoxelValidImpl(Voxel);
+    }
+
     bool fHasReflected = false; ///< Whether the current library deals with reflected light counts.
     bool fHasReflectedT0 =
       false; ///< Whether the current library deals with reflected light timing.
 
->>>>>>> 8a3fdbdd
     size_t fHasTiming =
       0; ///< Whether the current library deals with time propagation distribution.
 
@@ -208,15 +158,12 @@
     size_t fNOpChannels;
     size_t fNVoxels;
 
-<<<<<<< HEAD
-=======
     /// Voxel definition loaded from library metadata.
     std::optional<sim::PhotonVoxelDef> fVoxelDef;
 
     /// ROOT directory where to write data.
     art::TFileDirectory* fDir = nullptr;
 
->>>>>>> 8a3fdbdd
     bool
     isVoxelValidImpl(size_t Voxel) const
     {
@@ -317,11 +264,7 @@
     static int
     size_t2int(size_t val)
     {
-<<<<<<< HEAD
-      return (val <= INT_MAX) ? (int)((ssize_t)val) : -1;
-=======
-      return (val <= std::numeric_limits<int>::max()) ? (int)((ssize_t)val) : -1;
->>>>>>> 8a3fdbdd
+      return val <= std::numeric_limits<int>::max() ? (int)((ssize_t)val) : -1;
     }
   };
 
