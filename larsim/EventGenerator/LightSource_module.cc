--- conflicted
+++ resolved
@@ -53,12 +53,12 @@
  *     vdouble[3]  RegionMin       - bounding corners of the custom volume specification
  *     vdouble[3]  RegionMax           (only used if UseCustomRegion=true)
  *
- * 
+ *
  * Configuration parameters
  * -------------------------
- * 
+ *
  * This is a partial list of the supported configuration parameters:
- * 
+ *
  * * `SelectMaterials` (list of strings, default: empty): if specified,
  *   generation points are required to be in a volume with any of the materials
  *   included in this list; a useful value is `SelectMaterials: [ "LAr" ]`,
@@ -77,12 +77,6 @@
  */
 
 // C++ includes.
-<<<<<<< HEAD
-#include <cmath>
-#include <fstream>
-#include <memory>
-#include <string>
-=======
 #include <cassert>
 #include <cmath>
 #include <fstream>
@@ -90,7 +84,6 @@
 #include <set>
 #include <string>
 #include <vector>
->>>>>>> 8a3fdbdd
 
 // ART includes
 #include "art/Framework/Core/EDProducer.h"
@@ -113,22 +106,16 @@
 
 // lar includes
 #include "larcore/Geometry/Geometry.h"
-<<<<<<< HEAD
-=======
 #include "larcorealg/Geometry/GeometryCore.h"
 #include "larcoreobj/SimpleTypesAndConstants/geo_vectors.h"
->>>>>>> 8a3fdbdd
 #include "larcoreobj/SummaryData/RunData.h"
 #include "larsim/PhotonPropagation/PhotonVisibilityService.h"
 #include "larsim/Simulation/PhotonVoxels.h"
 
-<<<<<<< HEAD
-=======
 #include "TGeoManager.h"
 #include "TGeoMaterial.h"
 #include "TGeoNavigator.h"
 #include "TList.h"
->>>>>>> 8a3fdbdd
 #include "TLorentzVector.h"
 #include "TTree.h"
 #include "TVector3.h"
@@ -147,9 +134,6 @@
     void beginRun(art::Run& run);
 
   private:
-<<<<<<< HEAD
-    void Sample(simb::MCTruth& truth);
-=======
     /// Filters a point according to the material at that point.
     class MaterialPointFilter {
     public:
@@ -188,7 +172,6 @@
 
     /// Throws an exception if any of the configured materials is not present.
     void checkMaterials() const;
->>>>>>> 8a3fdbdd
 
     // for c2: fSeed is unused
     //int               fSeed;              //random number seed
@@ -218,12 +201,9 @@
     int fTDist;      // Random distributions to use : 1= gauss, 0= uniform
     int fPDist;      //
 
-<<<<<<< HEAD
-=======
     /// Names of materials to consider scintillation from.
     std::set<std::string> const fSelectedMaterials;
 
->>>>>>> 8a3fdbdd
     //Scan mode specific parameters
     int fXSteps; //
     int fYSteps; //  Number of steps to take in each dimension
@@ -241,25 +221,6 @@
     bool fUseCustomRegion;
 
     // Parameters used to shoot in distributions
-<<<<<<< HEAD
-    double fX;         // central x position of source
-    double fY;         // central y position of source
-    double fZ;         // central z position of source
-    bool fPointSource; // Point-like light source in fX, fY, fZ
-    double fT;         // central t position of source
-    double fSigmaX;    // x width
-    double fSigmaY;    // y width
-    double fSigmaZ;    // z width
-    double fSigmaT;    // t width
-    double fP;         // central momentm of photon
-    double fSigmaP;    // mom width;
-
-    // Number of photons per event
-    int fN; // number of photons per event
-
-    int fFirstVoxel;
-    int fLastVoxel;
-=======
     geo::Point_t fCenter; ///< Central position of source [cm]
     bool fPointSource;    // Point-like light source in fCenter
     double fT;            // central t position of source
@@ -279,14 +240,11 @@
     int fFirstVoxel;
     int fLastVoxel;
 
->>>>>>> 8a3fdbdd
     CLHEP::HepRandomEngine& fEngine;
     geo::GeometryCore const& fGeom; ///< Geometry service provider (cached).
   };
 }
 
-<<<<<<< HEAD
-=======
 namespace {
 
   /// Returns a STL set with copies of all the elements from `v`.
@@ -299,7 +257,6 @@
 
 } // local namespace
 
->>>>>>> 8a3fdbdd
 namespace evgen {
 
   //----------------------------------------------------------------
@@ -310,16 +267,6 @@
     , fPosDist{pset.get<int>("PosDist")}
     , fTDist{pset.get<int>("TDist")}
     , fPDist{pset.get<int>("PDist")}
-<<<<<<< HEAD
-    // create a default random engine; obtain the random seed from NuRandomService,
-    // unless overridden in configuration with key "Seed"
-    , fEngine(art::ServiceHandle<rndm::NuRandomService> {}->createEngine(*this, pset, "Seed"))
-  {
-    // load optional parameters in function
-    produces<sumdata::RunData, art::InRun>();
-    produces<std::vector<simb::MCTruth>>();
-
-=======
     , fSelectedMaterials{makeSet(pset.get<std::vector<std::string>>("SelectMaterials", {}))}
     , fNMaxF{pset.get<double>("NMaxFactor", 100.0)}
     // create a default random engine; obtain the random seed from NuRandomService,
@@ -334,7 +281,6 @@
     produces<sumdata::RunData, art::InRun>();
     produces<std::vector<simb::MCTruth>>();
 
->>>>>>> 8a3fdbdd
     if (fSourceMode == kFILE) {
       fFileName = pset.get<std::string>("SteeringFile");
       fInputFile.open(fFileName.c_str());
@@ -362,10 +308,6 @@
         fZSteps = pset.get<int>("ZSteps");
       }
 
-<<<<<<< HEAD
-      art::ServiceHandle<geo::Geometry const> geo;
-=======
->>>>>>> 8a3fdbdd
       // get TPC dimensions removed. -TA
 
       fCurrentVoxel = 0;
@@ -453,19 +395,6 @@
       }
       else {
         // read in one line
-<<<<<<< HEAD
-        fInputFile >> fX >> fY >> fZ >> fT >> fSigmaX >> fSigmaY >> fSigmaZ >> fSigmaT >> fP >>
-          fSigmaP >> fN;
-        fInputFile.getline(fDummyString, 256);
-        fThePhotonVoxelDef = sim::PhotonVoxelDef(fX - fSigmaX,
-                                                 fX + fSigmaX,
-                                                 1,
-                                                 fY - fSigmaY,
-                                                 fY + fSigmaY,
-                                                 1,
-                                                 fZ - fSigmaZ,
-                                                 fZ + fSigmaZ,
-=======
         double x, y, z;
         fInputFile >> x >> y >> z >> fT >> fSigmaX >> fSigmaY >> fSigmaZ >> fSigmaT >> fP >>
           fSigmaP >> fN;
@@ -479,7 +408,6 @@
                                                  1,
                                                  fCenter.Z() - fSigmaZ,
                                                  fCenter.Z() + fSigmaZ,
->>>>>>> 8a3fdbdd
                                                  1);
 
         fCurrentVoxel = 0;
@@ -488,25 +416,14 @@
     else if (fSourceMode == kSCAN) {
       //  Step through detector using a number of steps provided in the config file
       //  firing a constant number of photons from each point
-<<<<<<< HEAD
-      auto const VoxelCenter = fThePhotonVoxelDef.GetPhotonVoxel(fCurrentVoxel).GetCenter();
-      fX = VoxelCenter.X();
-      fY = VoxelCenter.Y();
-      fZ = VoxelCenter.Z();
-=======
       fCenter = fThePhotonVoxelDef.GetPhotonVoxel(fCurrentVoxel).GetCenter();
->>>>>>> 8a3fdbdd
     }
     else {
       //  Neither file or scan mode, probably a config file error
       throw cet::exception("LightSource") << "EVGEN : Light Source, unrecognised source mode\n";
     }
 
-<<<<<<< HEAD
-    std::unique_ptr<std::vector<simb::MCTruth>> truthcol(new std::vector<simb::MCTruth>);
-=======
     auto truthcol = std::make_unique<std::vector<simb::MCTruth>>();
->>>>>>> 8a3fdbdd
 
     truthcol->push_back(Sample());
     int const nPhotons = truthcol->back().NParticles();
@@ -525,11 +442,7 @@
 
     if (vis && vis->IsBuildJob()) {
       mf::LogVerbatim("LightSource") << "Light source : Stowing voxel params ";
-<<<<<<< HEAD
-      vis->StoreLightProd(fCurrentVoxel, fN);
-=======
       vis->StoreLightProd(fCurrentVoxel, nPhotons);
->>>>>>> 8a3fdbdd
     }
 
     if (fCurrentVoxel != fLastVoxel) { ++fCurrentVoxel; }
@@ -540,44 +453,6 @@
     }
   }
 
-<<<<<<< HEAD
-  void
-  LightSource::Sample(simb::MCTruth& mct)
-  {
-    mf::LogVerbatim("LightSource")
-      << "Light source debug : Shooting at " << fX << " " << fY << " " << fZ;
-
-    CLHEP::RandFlat flat(fEngine);
-    CLHEP::RandGaussQ gauss(fEngine);
-
-    for (int j = 0; j != fN; ++j) {
-      // Choose momentum (supplied in eV, convert to GeV)
-      double p = fP;
-      if (fPDist == kGAUS) { p = gauss.fire(fP, fSigmaP); }
-      else {
-        p = fP + fSigmaP * (2.0 * flat.fire() - 1.0);
-      }
-      p /= 1000000000.;
-
-      // Choose position
-      TVector3 x;
-      if (fPointSource) {
-        x[0] = fX;
-        x[1] = fY;
-        x[2] = fZ;
-      }
-      else {
-        if (fPosDist == kGAUS) {
-          x[0] = gauss.fire(fX, fSigmaX);
-          x[1] = gauss.fire(fY, fSigmaY);
-          x[2] = gauss.fire(fZ, fSigmaZ);
-        }
-        else {
-          x[0] = fX + fSigmaX * (2.0 * flat.fire() - 1.0);
-          x[1] = fY + fSigmaY * (2.0 * flat.fire() - 1.0);
-          x[2] = fZ + fSigmaZ * (2.0 * flat.fire() - 1.0);
-        }
-=======
   simb::MCTruth
   LightSource::Sample()
   {
@@ -617,49 +492,31 @@
         }
 
         if (!filter.accept(x)) continue;
->>>>>>> 8a3fdbdd
       }
 
       // Choose time
       double t;
       if (fTDist == kGAUS) { t = gauss.fire(fT, fSigmaT); }
       else {
-<<<<<<< HEAD
-        t = fT + fSigmaT * (2.0 * flat.fire() - 1.0);
-=======
         t = fT + fSigmaT * flat.fire();
->>>>>>> 8a3fdbdd
       }
 
       //assume the position is relative to the center of the TPC
       //x += fTPCCenter;
 
-<<<<<<< HEAD
-      fShotPos = TLorentzVector(x[0], x[1], x[2], t);
-
-      // Choose angles
-      double costh = 2 * flat.fire() - 1;
-      double sinth = pow(1 - pow(costh, 2), 0.5);
-=======
       fShotPos = TLorentzVector(x.X(), x.Y(), x.Z(), t);
 
       // Choose angles
       double costh = flat.fire();
       double sinth = std::sqrt(1.0 - cet::square(costh));
->>>>>>> 8a3fdbdd
       double phi = 2 * M_PI * flat.fire();
 
       // Generate momentum 4-vector
 
       fShotMom = TLorentzVector(p * sinth * cos(phi), p * sinth * sin(phi), p * costh, p);
 
-<<<<<<< HEAD
-      int trackid =
-        -1 * (j + 1); // set track id to -i as these are all primary particles and have id <= 0
-=======
       int trackid = -(mct.NParticles() +
                       1); // set track id to -i as these are all primary particles and have id <= 0
->>>>>>> 8a3fdbdd
       std::string primary("primary");
       int PDG = 0; //optical photons have PDG 0
 
@@ -670,8 +527,6 @@
 
       mct.Add(part);
     }
-<<<<<<< HEAD
-=======
 
     mf::LogInfo("LightSource") << "Generated " << mct.NParticles() << " photons after " << fired
                                << " tries.";
@@ -729,7 +584,6 @@
   {
     assert(fManager);
     assert(fNavigator);
->>>>>>> 8a3fdbdd
   }
 
   // ---------------------------------------------------------------------------
