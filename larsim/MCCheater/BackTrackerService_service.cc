////////////////////////////////////////////////////////////////////////////////////////
//
// \file BackTrackerService_service.cc
// \brief A service for backtracking reconstruction information to its truth
// information
//
// \author jason.stock@mines.sdsmt.edu
// Based on the original BackTracker by Brian Rebel (brebel@fnal.gov)
//
////////////////////////////////////////////////////////////////////////////////////////

#include <vector>

#include "larsim/MCCheater/BackTrackerService.h"

#include "larcore/CoreUtils/ServiceUtil.h"
#include "larcore/Geometry/Geometry.h"
#include "lardata/DetectorInfoServices/DetectorClocksService.h"
#include "larsim/MCCheater/ParticleInventoryService.h"
#include "messagefacility/MessageLogger/MessageLogger.h"

namespace cheat {

  //---------------------------------------------------------------------
  BackTrackerService::BackTrackerService(const fhicl::ParameterSet& pSet,
                                         art::ActivityRegistry& reg)
    : BackTracker(pSet.get<fhicl::ParameterSet>("BackTracker"),
                  lar::providerFrom<cheat::ParticleInventoryService>(),
<<<<<<< HEAD
                  lar::providerFrom<geo::Geometry>())
=======
                  lar::providerFrom<geo::Geometry>(),
                  lar::providerFrom<detinfo::DetectorClocksService>())
>>>>>>> 8a3fdbdd
  {
    reg.sPreProcessEvent.watch(this, &BackTrackerService::priv_PrepEvent);
  }

  //---------------------------------------------------------------------
  BackTrackerService::BackTrackerService(const fhiclConfig& config, art::ActivityRegistry& reg)
    : BackTracker(config.BackTrackerTable(),
                  lar::providerFrom<cheat::ParticleInventoryService>(),
<<<<<<< HEAD
                  lar::providerFrom<geo::Geometry>())
  {
    // This line is only to be included until art/LArSoft discussion about lazy
    // rebuild can be completed.
=======
                  lar::providerFrom<geo::Geometry>(),
                  lar::providerFrom<detinfo::DetectorClocksService>())
  {
    //This line is only to be included until art/LArSoft discussion about lazy rebuild can be completed.
>>>>>>> 8a3fdbdd
    reg.sPreProcessEvent.watch(this, &BackTrackerService::priv_PrepEvent);
  }

  ////////////////////////////////////////////////
  //////////Event Rebuild Implimentation//////////
  /// This section contains the implimentation ///
  /// of all Prep templates from the service   ///
  /// provider.                                ///
  ////////////////////////////////////////////////

  //-----Temp rebuild function.
  void
  BackTrackerService::Rebuild(const art::Event& evt)
  {
    this->priv_PrepEvent(evt, art::ScheduleContext::invalid());
  }

  //---------------------------------------------------------------------
  void
  BackTrackerService::priv_PrepEvent(const art::Event& evt, art::ScheduleContext)
  {
    fEvt = &evt;
    BackTracker::ClearEvent();
    if (!this->priv_CanRun(evt)) { return; }
    this->priv_PrepSimChannels(evt);
<<<<<<< HEAD
    fEvt = nullptr; // don't save the pointer because it will be useless after this
                    // anyways. I want to make sure calls at the wrong time crash.
=======
    fEvt =
      nullptr; //don't save the pointer because it will be useless after this anyways. I want to make sure calls at the wrong time crash.
>>>>>>> 8a3fdbdd
  }

  //---------------------------------------------------------------------
  bool
  BackTrackerService::priv_CanRun(const art::Event& evt)
  {
    return BackTracker::CanRun(evt);
  }

  //---------------------------------------------------------------------
  void
  BackTrackerService::priv_PrepFailed()
  {
    throw cet::exception("BackTrackerService")
      << "The called Prep Function failed. This is most likely due "
      << "to a BackTracker function being used on a file that is real data.";
  }

  //---------------------------------------------------------------------
  void
  BackTrackerService::priv_PrepSimChannels(const art::Event& evt)
  {
    if (!this->priv_CanRun(evt)) { this->priv_PrepFailed(); }
    if (this->priv_SimChannelsReady()) { return; }
    try {
      BackTracker::PrepSimChannels(evt);
    }
    catch (...) {
      mf::LogWarning("BackTrackerService")
<<<<<<< HEAD
        << "Rebuild failed to get the SimChannels. This is expected when "
           "running on a generation or simulation step.";
=======
        << "Rebuild failed to get the SimChannels. This is expected when running on a generation "
           "or simulation step.";
>>>>>>> 8a3fdbdd
    }
  }

  //---------------------------------------------------------------------
  /*  void BackTrackerService::priv_PrepAllHitList(){
      if( !this->priv_CanRun(*fEvt)) { this->priv_PrepFailed(); }
      if( this->priv_AllHitListReady() ){ return; }
      BackTracker::PrepAllHitList(*fEvt);
      }
      */
  /////////////////////////////////////////////
  // End of the Event Rebuild Implimentation //
  /////////////////////////////////////////////

  ///////////////////////////////////////////////
  /////BackTracking Functions Implimentation/////
  // This section contains the implimentation  //
  // of all BackTrackerService end user        //
  // functionality                             //
  ///////////////////////////////////////////////

  //---------------------------------------------------------------------
  const std::vector<art::Ptr<sim::SimChannel>>&
  BackTrackerService::SimChannels() const
  {
<<<<<<< HEAD
    // Removed until Lazy Rebuild works
    // if(!this->priv_SimChannelsReady()){this->priv_PrepSimChannels();}
=======
    //Removed until Lazy Rebuild works
    //if(!this->priv_SimChannelsReady()){this->priv_PrepSimChannels();}
>>>>>>> 8a3fdbdd
    return BackTracker::SimChannels();
  }

  //---------------------------------------------------------------------
  std::vector<const sim::IDE*>
  BackTrackerService::TrackIdToSimIDEs_Ps(int const& id) const
  {
<<<<<<< HEAD
    // Removed until Lazy Rebuild works
    // if(!this->priv_SimChannelsReady()){this->priv_PrepSimChannels();}
=======
    //Removed until Lazy Rebuild works
    //if(!this->priv_SimChannelsReady()){this->priv_PrepSimChannels();}
>>>>>>> 8a3fdbdd
    return BackTracker::TrackIdToSimIDEs_Ps(id);
  }

  //---------------------------------------------------------------------
  std::vector<const sim::IDE*>
  BackTrackerService::TrackIdToSimIDEs_Ps(int const& id, const geo::View_t view) const
  {
<<<<<<< HEAD
    // Removed until Lazy Rebuild works
    // if(!this->priv_SimChannelsReady()){this->priv_PrepSimChannels();}
=======
    //Removed until Lazy Rebuild works
    //if(!this->priv_SimChannelsReady()){this->priv_PrepSimChannels();}
>>>>>>> 8a3fdbdd
    return BackTracker::TrackIdToSimIDEs_Ps(id, view);
  }

  //---------------------------------------------------------------------
  art::Ptr<sim::SimChannel>
  BackTrackerService::FindSimChannel(raw::ChannelID_t channel) const
  {
<<<<<<< HEAD
    // Removed until Lazy Rebuild works
    // if(!this->priv_SimChannelsReady()){this->priv_PrepSimChannels();}
=======
    //Removed until Lazy Rebuild works
    //if(!this->priv_SimChannelsReady()){this->priv_PrepSimChannels();}
>>>>>>> 8a3fdbdd
    return BackTracker::FindSimChannel(channel);
  }

  //---------------------------------------------------------------------
  std::vector<sim::TrackIDE>
<<<<<<< HEAD
  BackTrackerService::ChannelToTrackIDEs(detinfo::DetectorClocksData const& clockData,
                                         raw::ChannelID_t channel,
                                         const double hit_start_time,
                                         const double hit_end_time) const
  {
    // Removed until Lazy Rebuild works
    // if(!this->priv_SimChannelsReady()){this->priv_PrepSimChannels();}
    return BackTracker::ChannelToTrackIDEs(clockData, channel, hit_start_time, hit_end_time);
=======
  BackTrackerService::ChannelToTrackIDEs(raw::ChannelID_t channel,
                                         const double hit_start_time,
                                         const double hit_end_time) const
  {
    //Removed until Lazy Rebuild works
    //if(!this->priv_SimChannelsReady()){this->priv_PrepSimChannels();}
    return BackTracker::ChannelToTrackIDEs(channel, hit_start_time, hit_end_time);
>>>>>>> 8a3fdbdd
  }

  //---------------------------------------------------------------------
  std::vector<sim::TrackIDE>
<<<<<<< HEAD
  BackTrackerService::HitToTrackIDEs(detinfo::DetectorClocksData const& clockData,
                                     recob::Hit const& hit) const
  {
    // Removed until Lazy Rebuild works
    // if(!this->priv_SimChannelsReady()){this->priv_PrepSimChannels();}
    return BackTracker::HitToTrackIDEs(clockData, hit);
=======
  BackTrackerService::HitToTrackIDEs(recob::Hit const& hit) const
  {
    //Removed until Lazy Rebuild works
    //if(!this->priv_SimChannelsReady()){this->priv_PrepSimChannels();}
    return BackTracker::HitToTrackIDEs(hit);
>>>>>>> 8a3fdbdd
  }

  //---------------------------------------------------------------------
  std::vector<sim::TrackIDE>
<<<<<<< HEAD
  BackTrackerService::HitToTrackIDEs(detinfo::DetectorClocksData const& clockData,
                                     art::Ptr<recob::Hit> const& hit) const
  {
    // Removed until Lazy Rebuild works
    // if(!this->priv_SimChannelsReady()){this->priv_PrepSimChannels();}
    return BackTracker::HitToTrackIDEs(clockData, hit);
=======
  BackTrackerService::HitToTrackIDEs(art::Ptr<recob::Hit> const& hit) const
  {
    //Removed until Lazy Rebuild works
    //if(!this->priv_SimChannelsReady()){this->priv_PrepSimChannels();}
    return BackTracker::HitToTrackIDEs(hit);
>>>>>>> 8a3fdbdd
  }

  //---------------------------------------------------------------------
  std::vector<int>
<<<<<<< HEAD
  BackTrackerService::HitToTrackIds(detinfo::DetectorClocksData const& clockData,
                                    recob::Hit const& hit) const
  {
    // Removed until Lazy Rebuild works
    // if(!this->priv_SimChannelsReady()){this->priv_PrepSimChannels();}
    return BackTracker::HitToTrackIds(clockData, hit);
=======
  BackTrackerService::HitToTrackIds(recob::Hit const& hit) const
  {
    //Removed until Lazy Rebuild works
    //if(!this->priv_SimChannelsReady()){this->priv_PrepSimChannels();}
    return BackTracker::HitToTrackIds(hit);
>>>>>>> 8a3fdbdd
  }

  //---------------------------------------------------------------------
  std::vector<sim::TrackIDE>
<<<<<<< HEAD
  BackTrackerService::HitToEveTrackIDEs(detinfo::DetectorClocksData const& clockData,
                                        recob::Hit const& hit) const
  {
    // Removed until Lazy Rebuild works
    // if(!this->priv_SimChannelsReady()){this->priv_PrepSimChannels();}
    return BackTracker::HitToEveTrackIDEs(clockData, hit);
=======
  BackTrackerService::HitToEveTrackIDEs(recob::Hit const& hit) const
  {
    //Removed until Lazy Rebuild works
    //if(!this->priv_SimChannelsReady()){this->priv_PrepSimChannels();}
    return BackTracker::HitToEveTrackIDEs(hit);
>>>>>>> 8a3fdbdd
  }

  //---------------------------------------------------------------------
  std::vector<sim::TrackIDE>
<<<<<<< HEAD
  BackTrackerService::HitToEveTrackIDEs(detinfo::DetectorClocksData const& clockData,
                                        art::Ptr<recob::Hit> const& hit) const
  {
    // Removed until Lazy Rebuild works
    // if(!this->priv_SimChannelsReady()){this->priv_PrepSimChannels();}
    return BackTracker::HitToEveTrackIDEs(clockData, hit);
=======
  BackTrackerService::HitToEveTrackIDEs(art::Ptr<recob::Hit> const& hit) const
  {
    //Removed until Lazy Rebuild works
    //if(!this->priv_SimChannelsReady()){this->priv_PrepSimChannels();}
    return BackTracker::HitToEveTrackIDEs(hit);
>>>>>>> 8a3fdbdd
  }

  //---------------------------------------------------------------------
  std::vector<art::Ptr<recob::Hit>>
<<<<<<< HEAD
  BackTrackerService::TrackIdToHits_Ps(detinfo::DetectorClocksData const& clockData,
                                       const int tkId,
                                       std::vector<art::Ptr<recob::Hit>> const& hitsIn) const
  {
    // Removed until Lazy Rebuild works
    // if(!this->priv_SimChannelsReady()){this->priv_PrepSimChannels();}
    return BackTracker::TrackIdToHits_Ps(clockData, tkId, hitsIn);
=======
  BackTrackerService::TrackIdToHits_Ps(const int& tkId,
                                       std::vector<art::Ptr<recob::Hit>> const& hitsIn) const
  {
    //Removed until Lazy Rebuild works
    //if(!this->priv_SimChannelsReady()){this->priv_PrepSimChannels();}
    return BackTracker::TrackIdToHits_Ps(tkId, hitsIn);
>>>>>>> 8a3fdbdd
  }

  //---------------------------------------------------------------------
  /*  const std::vector < art::Ptr < recob::Hit > >
  BackTrackerService::TrackIdToHits_Ps( const int& tkId ) {
  //Removed until Lazy Rebuild works
  //if(!this->priv_SimChannelsReady()){this->priv_PrepSimChannels();}
  //    if(!this->priv_AllHitListReady()){this->priv_PrepAllHitList();}
  return BackTracker::TrackIdToHits_Ps( tkId);
  }*/ //I can't support this functino and caching all the hits without lazy implimentation

  //---------------------------------------------------------------------
  std::vector<std::vector<art::Ptr<recob::Hit>>>
<<<<<<< HEAD
  BackTrackerService::TrackIdsToHits_Ps(detinfo::DetectorClocksData const& clockData,
                                        std::vector<int> const& tkIds,
                                        std::vector<art::Ptr<recob::Hit>> const& hitsIn) const
  {
    // Removed until Lazy Rebuild works
    // if(!this->priv_SimChannelsReady()){this->priv_PrepSimChannels();}
    return BackTracker::TrackIdsToHits_Ps(clockData, tkIds, hitsIn);
  }

  //---------------------------------------------------------------------
  std::vector<sim::IDE>
  BackTrackerService::HitToAvgSimIDEs(detinfo::DetectorClocksData const& clockData,
                                      recob::Hit const& hit) const
  {
    // Removed until Lazy Rebuild works
    // if(!this->priv_SimChannelsReady()){this->priv_PrepSimChannels();}
    return BackTracker::HitToAvgSimIDEs(clockData, hit);
=======
  BackTrackerService::TrackIdsToHits_Ps(std::vector<int> const& tkIds,
                                        std::vector<art::Ptr<recob::Hit>> const& hitsIn) const
  {
    //Removed until Lazy Rebuild works
    //if(!this->priv_SimChannelsReady()){this->priv_PrepSimChannels();}
    return BackTracker::TrackIdsToHits_Ps(tkIds, hitsIn);
  }

  //---------------------------------------------------------------------
  /*  const std::vector < std::vector < art::Ptr < recob::Hit > > > BackTrackerService::TrackIdsToHits_Ps( std::vector < int > const&      tkIds ) {
  //Removed until Lazy Rebuild works
  //if(!this->priv_SimChannelsReady()){this->priv_PrepSimChannels();}
  //    if(!this->priv_AllHitListReady()){this->priv_PrepAllHitList();}
  return BackTracker::TrackIdsToHits_Ps( tkIds);
  }*/

  //---------------------------------------------------------------------
  std::vector<sim::IDE>
  BackTrackerService::HitToAvgSimIDEs(recob::Hit const& hit) const
  {
    //Removed until Lazy Rebuild works
    //if(!this->priv_SimChannelsReady()){this->priv_PrepSimChannels();}
    return BackTracker::HitToAvgSimIDEs(hit);
>>>>>>> 8a3fdbdd
  }

  //---------------------------------------------------------------------
  std::vector<sim::IDE>
<<<<<<< HEAD
  BackTrackerService::HitToAvgSimIDEs(detinfo::DetectorClocksData const& clockData,
                                      art::Ptr<recob::Hit> hit) const
  {
    // Removed until Lazy Rebuild works
    // if(!this->priv_SimChannelsReady()){this->priv_PrepSimChannels();}
    return BackTracker::HitToAvgSimIDEs(clockData, hit);
=======
  BackTrackerService::HitToAvgSimIDEs(art::Ptr<recob::Hit> hit) const
  {
    //Removed until Lazy Rebuild works
    //if(!this->priv_SimChannelsReady()){this->priv_PrepSimChannels();}
    return BackTracker::HitToAvgSimIDEs(hit);
>>>>>>> 8a3fdbdd
  }

  //---------------------------------------------------------------------
  std::vector<const sim::IDE*>
<<<<<<< HEAD
  BackTrackerService::HitToSimIDEs_Ps(detinfo::DetectorClocksData const& clockData,
                                      recob::Hit const& hit) const
  {
    // Removed until Lazy Rebuild works
    // if(!this->priv_SimChannelsReady()){this->priv_PrepSimChannels();}
    return BackTracker::HitToSimIDEs_Ps(clockData, hit);
=======
  BackTrackerService::HitToSimIDEs_Ps(recob::Hit const& hit) const
  {
    //Removed until Lazy Rebuild works
    //if(!this->priv_SimChannelsReady()){this->priv_PrepSimChannels();}
    return BackTracker::HitToSimIDEs_Ps(hit);
>>>>>>> 8a3fdbdd
  }

  //---------------------------------------------------------------------
  std::vector<const sim::IDE*>
<<<<<<< HEAD
  BackTrackerService::HitToSimIDEs_Ps(detinfo::DetectorClocksData const& clockData,
                                      art::Ptr<recob::Hit> const& hit) const
  {
    // Removed until Lazy Rebuild works
    // if(!this->priv_SimChannelsReady()){this->priv_PrepSimChannels();}
    return BackTracker::HitToSimIDEs_Ps(clockData, hit);
=======
  BackTrackerService::HitToSimIDEs_Ps(art::Ptr<recob::Hit> const& hit) const
  {
    //Removed until Lazy Rebuild works
    //if(!this->priv_SimChannelsReady()){this->priv_PrepSimChannels();}
    return BackTracker::HitToSimIDEs_Ps(hit);
>>>>>>> 8a3fdbdd
  }

  //---------------------------------------------------------------------
  std::vector<double>
  BackTrackerService::SimIDEsToXYZ(std::vector<sim::IDE> const& ides) const
  {
    // Removed until Lazy Rebuild works
    // if(!this->priv_SimChannelsReady()){this->priv_PrepSimChannels();}
    return BackTracker::SimIDEsToXYZ(ides);
  }

  //---------------------------------------------------------------------
  std::vector<double>
  BackTrackerService::SimIDEsToXYZ(std::vector<const sim::IDE*> const& ide_Ps) const
  {
    // Removed until Lazy Rebuild works
    // if(!this->priv_SimChannelsReady()){this->priv_PrepSimChannels();}
    return BackTracker::SimIDEsToXYZ(ide_Ps);
  }

  //---------------------------------------------------------------------
  std::vector<double>
<<<<<<< HEAD
  BackTrackerService::HitToXYZ(detinfo::DetectorClocksData const& clockData,
                               const recob::Hit& hit) const
=======
  BackTrackerService::HitToXYZ(const recob::Hit& hit) const
>>>>>>> 8a3fdbdd
  {
    // Removed until Lazy Rebuild works
    // if(!this->priv_SimChannelsReady()){this->priv_PrepSimChannels();}
    return BackTracker::HitToXYZ(clockData, hit);
  }

  //---------------------------------------------------------------------
  std::vector<double>
<<<<<<< HEAD
  BackTrackerService::HitToXYZ(detinfo::DetectorClocksData const& clockData,
                               art::Ptr<recob::Hit> const& hit) const
=======
  BackTrackerService::HitToXYZ(art::Ptr<recob::Hit> const& hit) const
>>>>>>> 8a3fdbdd
  {
    // Removed until Lazy Rebuild works
    // if(!this->priv_SimChannelsReady()){this->priv_PrepSimChannels();}
    return HitToXYZ(clockData, *hit);
  }

  //---------------------------------------------------------------------
  double
<<<<<<< HEAD
  BackTrackerService::HitCollectionPurity(detinfo::DetectorClocksData const& clockData,
                                          std::set<int> const& trackIds,
=======
  BackTrackerService::HitCollectionPurity(std::set<int> const& trackIds,
>>>>>>> 8a3fdbdd
                                          std::vector<art::Ptr<recob::Hit>> const& hits) const
  {
    // Removed until Lazy Rebuild works
    // if(!this->priv_SimChannelsReady()){this->priv_PrepSimChannels();}
    return BackTracker::HitCollectionPurity(clockData, trackIds, hits);
  }

  //---------------------------------------------------------------------
  double
<<<<<<< HEAD
  BackTrackerService::HitChargeCollectionPurity(detinfo::DetectorClocksData const& clockData,
                                                std::set<int> const& trackIds,
=======
  BackTrackerService::HitChargeCollectionPurity(std::set<int> const& trackIds,
>>>>>>> 8a3fdbdd
                                                std::vector<art::Ptr<recob::Hit>> const& hits) const
  {
    // Removed until Lazy Rebuild works
    // if(!this->priv_SimChannelsReady()){this->priv_PrepSimChannels();}
    return BackTracker::HitChargeCollectionPurity(clockData, trackIds, hits);
  }

  //---------------------------------------------------------------------
  double
<<<<<<< HEAD
  BackTrackerService::HitCollectionEfficiency(detinfo::DetectorClocksData const& clockData,
                                              std::set<int> const& trackIds,
=======
  BackTrackerService::HitCollectionEfficiency(std::set<int> const& trackIds,
>>>>>>> 8a3fdbdd
                                              std::vector<art::Ptr<recob::Hit>> const& hits,
                                              std::vector<art::Ptr<recob::Hit>> const& allhits,
                                              geo::View_t const& view) const
  {
    // Removed until Lazy Rebuild works
    // if(!this->priv_SimChannelsReady()){this->priv_PrepSimChannels();}
    return BackTracker::HitCollectionEfficiency(clockData, trackIds, hits, allhits, view);
  }

  //---------------------------------------------------------------------
  double
  BackTrackerService::HitChargeCollectionEfficiency(
<<<<<<< HEAD
    detinfo::DetectorClocksData const& clockData,
    std::set<int> const& trackIds,
=======
    std::set<int> trackIds,
>>>>>>> 8a3fdbdd
    std::vector<art::Ptr<recob::Hit>> const& hits,
    std::vector<art::Ptr<recob::Hit>> const& allhits,
    geo::View_t const& view) const
  {
    //Removed until Lazy Rebuild works
    //if(!this->priv_SimChannelsReady()){this->priv_PrepSimChannels();}
    return BackTracker::HitChargeCollectionEfficiency(clockData, trackIds, hits, allhits, view);
  }

  //---------------------------------------------------------------------
  std::set<int>
  BackTrackerService::GetSetOfTrackIds() const
  {
    // Removed until Lazy Rebuild works
    // if(!this->priv_SimChannelsReady()){this->priv_PrepSimChannels();}
    return BackTracker::GetSetOfTrackIds();
  }

  //---------------------------------------------------------------------
  std::set<int>
  BackTrackerService::GetSetOfEveIds() const
  {
    // Removed until Lazy Rebuild works
    // if(!this->priv_SimChannelsReady()){this->priv_PrepSimChannels();}
    return BackTracker::GetSetOfEveIds();
  }

  //---------------------------------------------------------------------
  std::set<int>
<<<<<<< HEAD
  BackTrackerService::GetSetOfTrackIds(detinfo::DetectorClocksData const& clockData,
                                       std::vector<art::Ptr<recob::Hit>> const& hits) const
=======
  BackTrackerService::GetSetOfTrackIds(std::vector<art::Ptr<recob::Hit>> const& hits) const
>>>>>>> 8a3fdbdd
  {
    // Removed until Lazy Rebuild works
    // if(!this->priv_SimChannelsReady()){this->priv_PrepSimChannels();}
    return BackTracker::GetSetOfTrackIds(clockData, hits);
  }

  //---------------------------------------------------------------------
  std::set<int>
<<<<<<< HEAD
  BackTrackerService::GetSetOfEveIds(detinfo::DetectorClocksData const& clockData,
                                     std::vector<art::Ptr<recob::Hit>> const& hits) const
=======
  BackTrackerService::GetSetOfEveIds(std::vector<art::Ptr<recob::Hit>> const& hits) const
>>>>>>> 8a3fdbdd
  {
    // Removed until Lazy Rebuild works
    // if(!this->priv_SimChannelsReady()){this->priv_PrepSimChannels();}
    return BackTracker::GetSetOfEveIds(clockData, hits);
  }

  //---------------------------------------------------------------------
  std::vector<double>
  BackTrackerService::SpacePointHitsToWeightedXYZ(
<<<<<<< HEAD
    detinfo::DetectorClocksData const& clockData,
    std::vector<art::Ptr<recob::Hit>> const& hits) const
  {
    // if( !this->priv_CanRun(*fEvt)) { this->priv_PrepFailed(); }
    return BackTracker::SpacePointHitsToWeightedXYZ(clockData, hits);
=======
    std::vector<art::Ptr<recob::Hit>> const& hits) const
  {
    //if( !this->priv_CanRun(*fEvt)) { this->priv_PrepFailed(); }
    return BackTracker::SpacePointHitsToWeightedXYZ(hits);
>>>>>>> 8a3fdbdd
  }

  //---------------------------------------------------------------------
  std::vector<art::Ptr<recob::Hit>>
  BackTrackerService::SpacePointToHits_Ps(art::Ptr<recob::SpacePoint> const& spt) const
  {
<<<<<<< HEAD
    // Note, this function is goofy in that it doesn't use the hits prepared by
    // the module. That should likely be changed to make things more uniform.
    // if( !this->priv_CanRun(*fEvt)) { this->priv_PrepFailed(); }
    if (!fEvt) {
      throw cet::exception("BackTrackerService")
        << "This function is not yet implimented pending the implimentation of "
           "backtracker lazy loading.";
=======
    //Note, this function is goofy in that it doesn't use the hits prepared by the module. That should likely be changed to make things more uniform.
    //if( !this->priv_CanRun(*fEvt)) { this->priv_PrepFailed(); }
    if (!fEvt) {
      throw cet::exception("BackTrackerService")
        << "This function is not yet implimented pending the implimentation of backtracker lazy "
           "loading.";
>>>>>>> 8a3fdbdd
    }
    return BackTracker::SpacePointToHits_Ps(spt, *fEvt);
  }

  //---------------------------------------------------------------------
  std::vector<double>
<<<<<<< HEAD
  BackTrackerService::SpacePointToXYZ(detinfo::DetectorClocksData const& clockData,
                                      art::Ptr<recob::SpacePoint> const& spt) const
  {
    // if( !this->priv_CanRun(*fEvt)) { this->priv_PrepFailed(); }
    if (!fEvt) {
      throw cet::exception("BackTrackerService")
        << "This function is not yet implimented pending the implimentation of "
           "backtracker lazy loading.";
=======
  BackTrackerService::SpacePointToXYZ(art::Ptr<recob::SpacePoint> const& spt) const
  {
    //if( !this->priv_CanRun(*fEvt)) { this->priv_PrepFailed(); }
    if (!fEvt) {
      throw cet::exception("BackTrackerService")
        << "This function is not yet implimented pending the implimentation of backtracker lazy "
           "loading.";
>>>>>>> 8a3fdbdd
    }
    return BackTracker::SpacePointToXYZ(clockData, spt, *fEvt);
  }

  DEFINE_ART_SERVICE(BackTrackerService)

<<<<<<< HEAD
} // end namespace cheat
=======
} //end namespace cheat
>>>>>>> 8a3fdbdd
<|MERGE_RESOLUTION|>--- conflicted
+++ resolved
@@ -26,12 +26,7 @@
                                          art::ActivityRegistry& reg)
     : BackTracker(pSet.get<fhicl::ParameterSet>("BackTracker"),
                   lar::providerFrom<cheat::ParticleInventoryService>(),
-<<<<<<< HEAD
                   lar::providerFrom<geo::Geometry>())
-=======
-                  lar::providerFrom<geo::Geometry>(),
-                  lar::providerFrom<detinfo::DetectorClocksService>())
->>>>>>> 8a3fdbdd
   {
     reg.sPreProcessEvent.watch(this, &BackTrackerService::priv_PrepEvent);
   }
@@ -40,17 +35,10 @@
   BackTrackerService::BackTrackerService(const fhiclConfig& config, art::ActivityRegistry& reg)
     : BackTracker(config.BackTrackerTable(),
                   lar::providerFrom<cheat::ParticleInventoryService>(),
-<<<<<<< HEAD
                   lar::providerFrom<geo::Geometry>())
   {
     // This line is only to be included until art/LArSoft discussion about lazy
     // rebuild can be completed.
-=======
-                  lar::providerFrom<geo::Geometry>(),
-                  lar::providerFrom<detinfo::DetectorClocksService>())
-  {
-    //This line is only to be included until art/LArSoft discussion about lazy rebuild can be completed.
->>>>>>> 8a3fdbdd
     reg.sPreProcessEvent.watch(this, &BackTrackerService::priv_PrepEvent);
   }
 
@@ -76,13 +64,8 @@
     BackTracker::ClearEvent();
     if (!this->priv_CanRun(evt)) { return; }
     this->priv_PrepSimChannels(evt);
-<<<<<<< HEAD
     fEvt = nullptr; // don't save the pointer because it will be useless after this
                     // anyways. I want to make sure calls at the wrong time crash.
-=======
-    fEvt =
-      nullptr; //don't save the pointer because it will be useless after this anyways. I want to make sure calls at the wrong time crash.
->>>>>>> 8a3fdbdd
   }
 
   //---------------------------------------------------------------------
@@ -112,13 +95,8 @@
     }
     catch (...) {
       mf::LogWarning("BackTrackerService")
-<<<<<<< HEAD
-        << "Rebuild failed to get the SimChannels. This is expected when "
-           "running on a generation or simulation step.";
-=======
         << "Rebuild failed to get the SimChannels. This is expected when running on a generation "
            "or simulation step.";
->>>>>>> 8a3fdbdd
     }
   }
 
@@ -144,13 +122,8 @@
   const std::vector<art::Ptr<sim::SimChannel>>&
   BackTrackerService::SimChannels() const
   {
-<<<<<<< HEAD
-    // Removed until Lazy Rebuild works
-    // if(!this->priv_SimChannelsReady()){this->priv_PrepSimChannels();}
-=======
-    //Removed until Lazy Rebuild works
-    //if(!this->priv_SimChannelsReady()){this->priv_PrepSimChannels();}
->>>>>>> 8a3fdbdd
+    // Removed until Lazy Rebuild works
+    // if(!this->priv_SimChannelsReady()){this->priv_PrepSimChannels();}
     return BackTracker::SimChannels();
   }
 
@@ -158,13 +131,8 @@
   std::vector<const sim::IDE*>
   BackTrackerService::TrackIdToSimIDEs_Ps(int const& id) const
   {
-<<<<<<< HEAD
-    // Removed until Lazy Rebuild works
-    // if(!this->priv_SimChannelsReady()){this->priv_PrepSimChannels();}
-=======
-    //Removed until Lazy Rebuild works
-    //if(!this->priv_SimChannelsReady()){this->priv_PrepSimChannels();}
->>>>>>> 8a3fdbdd
+    // Removed until Lazy Rebuild works
+    // if(!this->priv_SimChannelsReady()){this->priv_PrepSimChannels();}
     return BackTracker::TrackIdToSimIDEs_Ps(id);
   }
 
@@ -172,13 +140,8 @@
   std::vector<const sim::IDE*>
   BackTrackerService::TrackIdToSimIDEs_Ps(int const& id, const geo::View_t view) const
   {
-<<<<<<< HEAD
-    // Removed until Lazy Rebuild works
-    // if(!this->priv_SimChannelsReady()){this->priv_PrepSimChannels();}
-=======
-    //Removed until Lazy Rebuild works
-    //if(!this->priv_SimChannelsReady()){this->priv_PrepSimChannels();}
->>>>>>> 8a3fdbdd
+    // Removed until Lazy Rebuild works
+    // if(!this->priv_SimChannelsReady()){this->priv_PrepSimChannels();}
     return BackTracker::TrackIdToSimIDEs_Ps(id, view);
   }
 
@@ -186,19 +149,13 @@
   art::Ptr<sim::SimChannel>
   BackTrackerService::FindSimChannel(raw::ChannelID_t channel) const
   {
-<<<<<<< HEAD
-    // Removed until Lazy Rebuild works
-    // if(!this->priv_SimChannelsReady()){this->priv_PrepSimChannels();}
-=======
-    //Removed until Lazy Rebuild works
-    //if(!this->priv_SimChannelsReady()){this->priv_PrepSimChannels();}
->>>>>>> 8a3fdbdd
+    // Removed until Lazy Rebuild works
+    // if(!this->priv_SimChannelsReady()){this->priv_PrepSimChannels();}
     return BackTracker::FindSimChannel(channel);
   }
 
   //---------------------------------------------------------------------
   std::vector<sim::TrackIDE>
-<<<<<<< HEAD
   BackTrackerService::ChannelToTrackIDEs(detinfo::DetectorClocksData const& clockData,
                                          raw::ChannelID_t channel,
                                          const double hit_start_time,
@@ -207,110 +164,60 @@
     // Removed until Lazy Rebuild works
     // if(!this->priv_SimChannelsReady()){this->priv_PrepSimChannels();}
     return BackTracker::ChannelToTrackIDEs(clockData, channel, hit_start_time, hit_end_time);
-=======
-  BackTrackerService::ChannelToTrackIDEs(raw::ChannelID_t channel,
-                                         const double hit_start_time,
-                                         const double hit_end_time) const
-  {
-    //Removed until Lazy Rebuild works
-    //if(!this->priv_SimChannelsReady()){this->priv_PrepSimChannels();}
-    return BackTracker::ChannelToTrackIDEs(channel, hit_start_time, hit_end_time);
->>>>>>> 8a3fdbdd
   }
 
   //---------------------------------------------------------------------
   std::vector<sim::TrackIDE>
-<<<<<<< HEAD
   BackTrackerService::HitToTrackIDEs(detinfo::DetectorClocksData const& clockData,
                                      recob::Hit const& hit) const
   {
     // Removed until Lazy Rebuild works
     // if(!this->priv_SimChannelsReady()){this->priv_PrepSimChannels();}
     return BackTracker::HitToTrackIDEs(clockData, hit);
-=======
-  BackTrackerService::HitToTrackIDEs(recob::Hit const& hit) const
-  {
-    //Removed until Lazy Rebuild works
-    //if(!this->priv_SimChannelsReady()){this->priv_PrepSimChannels();}
-    return BackTracker::HitToTrackIDEs(hit);
->>>>>>> 8a3fdbdd
   }
 
   //---------------------------------------------------------------------
   std::vector<sim::TrackIDE>
-<<<<<<< HEAD
   BackTrackerService::HitToTrackIDEs(detinfo::DetectorClocksData const& clockData,
                                      art::Ptr<recob::Hit> const& hit) const
   {
     // Removed until Lazy Rebuild works
     // if(!this->priv_SimChannelsReady()){this->priv_PrepSimChannels();}
     return BackTracker::HitToTrackIDEs(clockData, hit);
-=======
-  BackTrackerService::HitToTrackIDEs(art::Ptr<recob::Hit> const& hit) const
-  {
-    //Removed until Lazy Rebuild works
-    //if(!this->priv_SimChannelsReady()){this->priv_PrepSimChannels();}
-    return BackTracker::HitToTrackIDEs(hit);
->>>>>>> 8a3fdbdd
   }
 
   //---------------------------------------------------------------------
   std::vector<int>
-<<<<<<< HEAD
   BackTrackerService::HitToTrackIds(detinfo::DetectorClocksData const& clockData,
                                     recob::Hit const& hit) const
   {
     // Removed until Lazy Rebuild works
     // if(!this->priv_SimChannelsReady()){this->priv_PrepSimChannels();}
     return BackTracker::HitToTrackIds(clockData, hit);
-=======
-  BackTrackerService::HitToTrackIds(recob::Hit const& hit) const
-  {
-    //Removed until Lazy Rebuild works
-    //if(!this->priv_SimChannelsReady()){this->priv_PrepSimChannels();}
-    return BackTracker::HitToTrackIds(hit);
->>>>>>> 8a3fdbdd
   }
 
   //---------------------------------------------------------------------
   std::vector<sim::TrackIDE>
-<<<<<<< HEAD
   BackTrackerService::HitToEveTrackIDEs(detinfo::DetectorClocksData const& clockData,
                                         recob::Hit const& hit) const
   {
     // Removed until Lazy Rebuild works
     // if(!this->priv_SimChannelsReady()){this->priv_PrepSimChannels();}
     return BackTracker::HitToEveTrackIDEs(clockData, hit);
-=======
-  BackTrackerService::HitToEveTrackIDEs(recob::Hit const& hit) const
-  {
-    //Removed until Lazy Rebuild works
-    //if(!this->priv_SimChannelsReady()){this->priv_PrepSimChannels();}
-    return BackTracker::HitToEveTrackIDEs(hit);
->>>>>>> 8a3fdbdd
   }
 
   //---------------------------------------------------------------------
   std::vector<sim::TrackIDE>
-<<<<<<< HEAD
   BackTrackerService::HitToEveTrackIDEs(detinfo::DetectorClocksData const& clockData,
                                         art::Ptr<recob::Hit> const& hit) const
   {
     // Removed until Lazy Rebuild works
     // if(!this->priv_SimChannelsReady()){this->priv_PrepSimChannels();}
     return BackTracker::HitToEveTrackIDEs(clockData, hit);
-=======
-  BackTrackerService::HitToEveTrackIDEs(art::Ptr<recob::Hit> const& hit) const
-  {
-    //Removed until Lazy Rebuild works
-    //if(!this->priv_SimChannelsReady()){this->priv_PrepSimChannels();}
-    return BackTracker::HitToEveTrackIDEs(hit);
->>>>>>> 8a3fdbdd
   }
 
   //---------------------------------------------------------------------
   std::vector<art::Ptr<recob::Hit>>
-<<<<<<< HEAD
   BackTrackerService::TrackIdToHits_Ps(detinfo::DetectorClocksData const& clockData,
                                        const int tkId,
                                        std::vector<art::Ptr<recob::Hit>> const& hitsIn) const
@@ -318,14 +225,6 @@
     // Removed until Lazy Rebuild works
     // if(!this->priv_SimChannelsReady()){this->priv_PrepSimChannels();}
     return BackTracker::TrackIdToHits_Ps(clockData, tkId, hitsIn);
-=======
-  BackTrackerService::TrackIdToHits_Ps(const int& tkId,
-                                       std::vector<art::Ptr<recob::Hit>> const& hitsIn) const
-  {
-    //Removed until Lazy Rebuild works
-    //if(!this->priv_SimChannelsReady()){this->priv_PrepSimChannels();}
-    return BackTracker::TrackIdToHits_Ps(tkId, hitsIn);
->>>>>>> 8a3fdbdd
   }
 
   //---------------------------------------------------------------------
@@ -339,7 +238,6 @@
 
   //---------------------------------------------------------------------
   std::vector<std::vector<art::Ptr<recob::Hit>>>
-<<<<<<< HEAD
   BackTrackerService::TrackIdsToHits_Ps(detinfo::DetectorClocksData const& clockData,
                                         std::vector<int> const& tkIds,
                                         std::vector<art::Ptr<recob::Hit>> const& hitsIn) const
@@ -357,85 +255,36 @@
     // Removed until Lazy Rebuild works
     // if(!this->priv_SimChannelsReady()){this->priv_PrepSimChannels();}
     return BackTracker::HitToAvgSimIDEs(clockData, hit);
-=======
-  BackTrackerService::TrackIdsToHits_Ps(std::vector<int> const& tkIds,
-                                        std::vector<art::Ptr<recob::Hit>> const& hitsIn) const
+  }
+
+  //---------------------------------------------------------------------
+  std::vector<sim::IDE>
+  BackTrackerService::HitToAvgSimIDEs(detinfo::DetectorClocksData const& clockData,
+                                      art::Ptr<recob::Hit> hit) const
+  {
+    // Removed until Lazy Rebuild works
+    // if(!this->priv_SimChannelsReady()){this->priv_PrepSimChannels();}
+    return BackTracker::HitToAvgSimIDEs(clockData, hit);
+  }
+
+  //---------------------------------------------------------------------
+  std::vector<const sim::IDE*>
+  BackTrackerService::HitToSimIDEs_Ps(detinfo::DetectorClocksData const& clockData,
+                                      recob::Hit const& hit) const
   {
     //Removed until Lazy Rebuild works
     //if(!this->priv_SimChannelsReady()){this->priv_PrepSimChannels();}
-    return BackTracker::TrackIdsToHits_Ps(tkIds, hitsIn);
-  }
-
-  //---------------------------------------------------------------------
-  /*  const std::vector < std::vector < art::Ptr < recob::Hit > > > BackTrackerService::TrackIdsToHits_Ps( std::vector < int > const&      tkIds ) {
-  //Removed until Lazy Rebuild works
-  //if(!this->priv_SimChannelsReady()){this->priv_PrepSimChannels();}
-  //    if(!this->priv_AllHitListReady()){this->priv_PrepAllHitList();}
-  return BackTracker::TrackIdsToHits_Ps( tkIds);
-  }*/
-
-  //---------------------------------------------------------------------
-  std::vector<sim::IDE>
-  BackTrackerService::HitToAvgSimIDEs(recob::Hit const& hit) const
+    return BackTracker::HitToSimIDEs_Ps(clockData, hit);
+  }
+
+  //---------------------------------------------------------------------
+  std::vector<const sim::IDE*>
+  BackTrackerService::HitToSimIDEs_Ps(detinfo::DetectorClocksData const& clockData,
+                                      art::Ptr<recob::Hit> const& hit) const
   {
     //Removed until Lazy Rebuild works
     //if(!this->priv_SimChannelsReady()){this->priv_PrepSimChannels();}
-    return BackTracker::HitToAvgSimIDEs(hit);
->>>>>>> 8a3fdbdd
-  }
-
-  //---------------------------------------------------------------------
-  std::vector<sim::IDE>
-<<<<<<< HEAD
-  BackTrackerService::HitToAvgSimIDEs(detinfo::DetectorClocksData const& clockData,
-                                      art::Ptr<recob::Hit> hit) const
-  {
-    // Removed until Lazy Rebuild works
-    // if(!this->priv_SimChannelsReady()){this->priv_PrepSimChannels();}
-    return BackTracker::HitToAvgSimIDEs(clockData, hit);
-=======
-  BackTrackerService::HitToAvgSimIDEs(art::Ptr<recob::Hit> hit) const
-  {
-    //Removed until Lazy Rebuild works
-    //if(!this->priv_SimChannelsReady()){this->priv_PrepSimChannels();}
-    return BackTracker::HitToAvgSimIDEs(hit);
->>>>>>> 8a3fdbdd
-  }
-
-  //---------------------------------------------------------------------
-  std::vector<const sim::IDE*>
-<<<<<<< HEAD
-  BackTrackerService::HitToSimIDEs_Ps(detinfo::DetectorClocksData const& clockData,
-                                      recob::Hit const& hit) const
-  {
-    // Removed until Lazy Rebuild works
-    // if(!this->priv_SimChannelsReady()){this->priv_PrepSimChannels();}
     return BackTracker::HitToSimIDEs_Ps(clockData, hit);
-=======
-  BackTrackerService::HitToSimIDEs_Ps(recob::Hit const& hit) const
-  {
-    //Removed until Lazy Rebuild works
-    //if(!this->priv_SimChannelsReady()){this->priv_PrepSimChannels();}
-    return BackTracker::HitToSimIDEs_Ps(hit);
->>>>>>> 8a3fdbdd
-  }
-
-  //---------------------------------------------------------------------
-  std::vector<const sim::IDE*>
-<<<<<<< HEAD
-  BackTrackerService::HitToSimIDEs_Ps(detinfo::DetectorClocksData const& clockData,
-                                      art::Ptr<recob::Hit> const& hit) const
-  {
-    // Removed until Lazy Rebuild works
-    // if(!this->priv_SimChannelsReady()){this->priv_PrepSimChannels();}
-    return BackTracker::HitToSimIDEs_Ps(clockData, hit);
-=======
-  BackTrackerService::HitToSimIDEs_Ps(art::Ptr<recob::Hit> const& hit) const
-  {
-    //Removed until Lazy Rebuild works
-    //if(!this->priv_SimChannelsReady()){this->priv_PrepSimChannels();}
-    return BackTracker::HitToSimIDEs_Ps(hit);
->>>>>>> 8a3fdbdd
   }
 
   //---------------------------------------------------------------------
@@ -458,12 +307,8 @@
 
   //---------------------------------------------------------------------
   std::vector<double>
-<<<<<<< HEAD
   BackTrackerService::HitToXYZ(detinfo::DetectorClocksData const& clockData,
                                const recob::Hit& hit) const
-=======
-  BackTrackerService::HitToXYZ(const recob::Hit& hit) const
->>>>>>> 8a3fdbdd
   {
     // Removed until Lazy Rebuild works
     // if(!this->priv_SimChannelsReady()){this->priv_PrepSimChannels();}
@@ -472,12 +317,8 @@
 
   //---------------------------------------------------------------------
   std::vector<double>
-<<<<<<< HEAD
   BackTrackerService::HitToXYZ(detinfo::DetectorClocksData const& clockData,
                                art::Ptr<recob::Hit> const& hit) const
-=======
-  BackTrackerService::HitToXYZ(art::Ptr<recob::Hit> const& hit) const
->>>>>>> 8a3fdbdd
   {
     // Removed until Lazy Rebuild works
     // if(!this->priv_SimChannelsReady()){this->priv_PrepSimChannels();}
@@ -486,12 +327,8 @@
 
   //---------------------------------------------------------------------
   double
-<<<<<<< HEAD
   BackTrackerService::HitCollectionPurity(detinfo::DetectorClocksData const& clockData,
                                           std::set<int> const& trackIds,
-=======
-  BackTrackerService::HitCollectionPurity(std::set<int> const& trackIds,
->>>>>>> 8a3fdbdd
                                           std::vector<art::Ptr<recob::Hit>> const& hits) const
   {
     // Removed until Lazy Rebuild works
@@ -501,12 +338,8 @@
 
   //---------------------------------------------------------------------
   double
-<<<<<<< HEAD
   BackTrackerService::HitChargeCollectionPurity(detinfo::DetectorClocksData const& clockData,
                                                 std::set<int> const& trackIds,
-=======
-  BackTrackerService::HitChargeCollectionPurity(std::set<int> const& trackIds,
->>>>>>> 8a3fdbdd
                                                 std::vector<art::Ptr<recob::Hit>> const& hits) const
   {
     // Removed until Lazy Rebuild works
@@ -516,12 +349,8 @@
 
   //---------------------------------------------------------------------
   double
-<<<<<<< HEAD
   BackTrackerService::HitCollectionEfficiency(detinfo::DetectorClocksData const& clockData,
                                               std::set<int> const& trackIds,
-=======
-  BackTrackerService::HitCollectionEfficiency(std::set<int> const& trackIds,
->>>>>>> 8a3fdbdd
                                               std::vector<art::Ptr<recob::Hit>> const& hits,
                                               std::vector<art::Ptr<recob::Hit>> const& allhits,
                                               geo::View_t const& view) const
@@ -534,12 +363,8 @@
   //---------------------------------------------------------------------
   double
   BackTrackerService::HitChargeCollectionEfficiency(
-<<<<<<< HEAD
     detinfo::DetectorClocksData const& clockData,
     std::set<int> const& trackIds,
-=======
-    std::set<int> trackIds,
->>>>>>> 8a3fdbdd
     std::vector<art::Ptr<recob::Hit>> const& hits,
     std::vector<art::Ptr<recob::Hit>> const& allhits,
     geo::View_t const& view) const
@@ -569,12 +394,8 @@
 
   //---------------------------------------------------------------------
   std::set<int>
-<<<<<<< HEAD
   BackTrackerService::GetSetOfTrackIds(detinfo::DetectorClocksData const& clockData,
                                        std::vector<art::Ptr<recob::Hit>> const& hits) const
-=======
-  BackTrackerService::GetSetOfTrackIds(std::vector<art::Ptr<recob::Hit>> const& hits) const
->>>>>>> 8a3fdbdd
   {
     // Removed until Lazy Rebuild works
     // if(!this->priv_SimChannelsReady()){this->priv_PrepSimChannels();}
@@ -583,12 +404,8 @@
 
   //---------------------------------------------------------------------
   std::set<int>
-<<<<<<< HEAD
   BackTrackerService::GetSetOfEveIds(detinfo::DetectorClocksData const& clockData,
                                      std::vector<art::Ptr<recob::Hit>> const& hits) const
-=======
-  BackTrackerService::GetSetOfEveIds(std::vector<art::Ptr<recob::Hit>> const& hits) const
->>>>>>> 8a3fdbdd
   {
     // Removed until Lazy Rebuild works
     // if(!this->priv_SimChannelsReady()){this->priv_PrepSimChannels();}
@@ -598,25 +415,17 @@
   //---------------------------------------------------------------------
   std::vector<double>
   BackTrackerService::SpacePointHitsToWeightedXYZ(
-<<<<<<< HEAD
     detinfo::DetectorClocksData const& clockData,
     std::vector<art::Ptr<recob::Hit>> const& hits) const
   {
     // if( !this->priv_CanRun(*fEvt)) { this->priv_PrepFailed(); }
     return BackTracker::SpacePointHitsToWeightedXYZ(clockData, hits);
-=======
-    std::vector<art::Ptr<recob::Hit>> const& hits) const
-  {
-    //if( !this->priv_CanRun(*fEvt)) { this->priv_PrepFailed(); }
-    return BackTracker::SpacePointHitsToWeightedXYZ(hits);
->>>>>>> 8a3fdbdd
   }
 
   //---------------------------------------------------------------------
   std::vector<art::Ptr<recob::Hit>>
   BackTrackerService::SpacePointToHits_Ps(art::Ptr<recob::SpacePoint> const& spt) const
   {
-<<<<<<< HEAD
     // Note, this function is goofy in that it doesn't use the hits prepared by
     // the module. That should likely be changed to make things more uniform.
     // if( !this->priv_CanRun(*fEvt)) { this->priv_PrepFailed(); }
@@ -624,21 +433,12 @@
       throw cet::exception("BackTrackerService")
         << "This function is not yet implimented pending the implimentation of "
            "backtracker lazy loading.";
-=======
-    //Note, this function is goofy in that it doesn't use the hits prepared by the module. That should likely be changed to make things more uniform.
-    //if( !this->priv_CanRun(*fEvt)) { this->priv_PrepFailed(); }
-    if (!fEvt) {
-      throw cet::exception("BackTrackerService")
-        << "This function is not yet implimented pending the implimentation of backtracker lazy "
-           "loading.";
->>>>>>> 8a3fdbdd
     }
     return BackTracker::SpacePointToHits_Ps(spt, *fEvt);
   }
 
   //---------------------------------------------------------------------
   std::vector<double>
-<<<<<<< HEAD
   BackTrackerService::SpacePointToXYZ(detinfo::DetectorClocksData const& clockData,
                                       art::Ptr<recob::SpacePoint> const& spt) const
   {
@@ -647,23 +447,10 @@
       throw cet::exception("BackTrackerService")
         << "This function is not yet implimented pending the implimentation of "
            "backtracker lazy loading.";
-=======
-  BackTrackerService::SpacePointToXYZ(art::Ptr<recob::SpacePoint> const& spt) const
-  {
-    //if( !this->priv_CanRun(*fEvt)) { this->priv_PrepFailed(); }
-    if (!fEvt) {
-      throw cet::exception("BackTrackerService")
-        << "This function is not yet implimented pending the implimentation of backtracker lazy "
-           "loading.";
->>>>>>> 8a3fdbdd
     }
     return BackTracker::SpacePointToXYZ(clockData, spt, *fEvt);
   }
 
   DEFINE_ART_SERVICE(BackTrackerService)
 
-<<<<<<< HEAD
-} // end namespace cheat
-=======
-} //end namespace cheat
->>>>>>> 8a3fdbdd
+} // end namespace cheat