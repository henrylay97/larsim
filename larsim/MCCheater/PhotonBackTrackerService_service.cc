--- conflicted
+++ resolved
@@ -368,8 +368,4 @@
 
   DEFINE_ART_SERVICE(PhotonBackTrackerService)
     //-------------------------------------------------------------------
-<<<<<<< HEAD
-} // namespace
-=======
   } // namespace
->>>>>>> f0e91b7e
